--- conflicted
+++ resolved
@@ -137,12 +137,9 @@
 @click.option('--reference-model', type=click.File('r'), default=None)
 def export_json(obj, data_dir, scenario_id, user_id, json_sort_keys, json_indent, reference_model):
     """ Export a Pywr JSON from Hydra. """
-<<<<<<< HEAD
     _export_json(obj, data_dir, scenario_id, user_id, json_sort_keys, json_indent, reference_model=reference_model)
 
 def _export_json(obj, data_dir, scenario_id, user_id, json_sort_keys, json_indent, reference_model=None):
-=======
->>>>>>> cab84460
     client = get_logged_in_client(obj, user_id=user_id)
     exporter = PywrHydraExporter.from_scenario_id(client, scenario_id)
 

--- conflicted
+++ resolved
@@ -188,10 +188,6 @@
                     self._parameter_recorder_flags[attribute_name] = typedval.pop('__recorder__')
                 #remove the contents of the pandas_kwargs sub-dict ane put them on the parent dict
                 if isinstance(typedval, dict) and typedval.get('pandas_kwargs') is not None:
-<<<<<<< HEAD
-=======
-                    print(typedval['type'])
->>>>>>> 9c802586
                     for k, v in typedval.get('pandas_kwargs').items():
                         typedval[k] = v
                     del(typedval['pandas_kwargs'])
@@ -373,7 +369,6 @@
             resource_scenario = self._get_resource_scenario(attr.id)
             dataset = resource_scenario["dataset"]
             dataset_type = hydra_typemap[dataset.type.upper()]
-<<<<<<< HEAD
             is_parameter_or_recorder = False
             try:
                 data = json.loads(dataset.value)
@@ -388,21 +383,6 @@
                 #remove the contents of the pandas_kwargs sub-dict ane put them on the parent dict
                 if data.get('pandas_kwargs') is not None:
                     for k, v in data.get('pandas_kwargs').items():
-=======
-            try:
-                data = json.loads(data)
-                print('in the network attribute')
-                print(data.keys())
-                if isinstance(data, dict) and data.get('__recorder__') is not None:
-                    self._parameter_recorder_flags[attr.name] = data.pop('__recorder__')
-                #remove the contents of the pandas_kwargs sub-dict ane put them on the parent dict
-                print('in network above instance condition')
-                if isinstance(data, dict) and data.get('pandas_kwargs') is not None:
-                    print('in network')
-                    print(data.get('pandas_kwargs'))
-                    for k, v in data.get('pandas_kwargs').items():
-                        print(k)
->>>>>>> 9c802586
                         data[k] = v
                     del(data['pandas_kwargs'])
             except ValueError as e:
